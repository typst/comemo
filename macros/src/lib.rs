--- conflicted
+++ resolved
@@ -61,7 +61,6 @@
 /// Furthermore, memoized functions cannot use destructuring patterns in their
 /// arguments.
 ///
-<<<<<<< HEAD
 /// # Example
 /// ```
 /// /// Evaluate a `.calc` script.
@@ -78,18 +77,6 @@
 /// }
 /// ```
 ///
-/// # Disabling memoization
-/// If you want to disable memoization for a function, you can use the `enabled`
-/// attribute to conditionally enable or disable memoization. This is useful for
-/// situations where small calls are more expensive than recomputing the result.
-/// This allows you to bypass hashing and caching while still dealing with the
-/// same function signature. And allows saving memory and time.
-///
-/// By default, all functions are memoized. To disable memoization, you must
-/// specify an `enabled = <expr>` attribute. The expression must evaluate to a
-/// boolean value. If the expression is `false`, the function will be executed
-/// without hashing and caching.
-=======
 /// # Disabling memoization conditionally
 /// If you want to enable or disable memoization for a function conditionally,
 /// you can use the `enabled` attribute. This is useful for cheap function calls
@@ -103,7 +90,6 @@
 /// The expression can use the parameters and must evaluate to a boolean value.
 /// If the expression is `false`, the function will be executed without hashing
 /// and caching.
->>>>>>> 927b3739
 ///
 /// ## Example
 /// ```
